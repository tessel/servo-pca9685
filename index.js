// Copyright 2014 Technical Machine, Inc. See the COPYRIGHT
// file at the top-level directory of this distribution.
//
// Licensed under the Apache License, Version 2.0 <LICENSE-APACHE or
// http://www.apache.org/licenses/LICENSE-2.0> or the MIT license
// <LICENSE-MIT or http://opensource.org/licenses/MIT>, at your
// option. This file may not be copied, modified, or distributed
// except according to those terms.

var events = require('events');
var util = require('util');

// I2C Configuration
var I2C_ADDRESS = 0x73;
var LED0_ON_L = 0x06;
var LED0_ON_H = 0x07;
var LED0_OFF_L = 0x08;
var LED0_OFF_H = 0x09;
var MAX = 4096;
var MODE1 = 0x0;
var PRE_SCALE = 0xFE;

function servoController (hardware, low, high, addr2, addr3) {
  /**
  Constructor

  Args
    hardware
      Tessel port to use
    low
      Minimum PWM value (should be 0-1.0 for best results)
    high
      Maximum PWM value (should be low-1.0 for best results)
    addr2
      I2C address bit 2
    addr3
      I2C address bit 3
  */
  this.hardware = hardware;
  //  Set default high and low duty cycles for the module
  this.low = low || 0.05;
  if (low === 0) {
    this.low = 0;
  }
  this.high = high || 0.12;

  //  Enable the outpts
<<<<<<< HEAD
  hardware.gpio(3).write(0);
=======
  hardware.digital[3].write(0);
>>>>>>> f1634c13

  //  Configure I2C address
  this.address = I2C_ADDRESS;

  addr2 = addr2 || 0;
  addr3 = addr3 || 0;

<<<<<<< HEAD
  hardware.gpio(2).write(addr2);
  hardware.gpio(1).write(addr3);
=======
  hardware.digital[2].write(addr2);
  hardware.digital[1].write(addr3);
>>>>>>> f1634c13

  this.address |= addr2 << 2;
  this.address |= addr3 << 3;

  this.i2c = hardware.I2C(this.address);

  //  Store PWM settings for each servo individually
  this.servoConfigurations = {};
}

util.inherits(servoController, events.EventEmitter);

// Reads fom the given registers on the PCA9685 via I2C and passes their replies to the callback
servoController.prototype._chainRead = function (registers, callback, replies) {
  /**
  Args
    registers
      An array of registers to read
    callback
      Callback; gets an array of reply bytes as an arg
    replies
      An array to which err, replies will be pushed
  */
  var replies = replies || [];  // jshint ignore:line
  var self = this;
  if (registers.length === 0) {
    if (callback) {
      callback(null, replies);
    }
  }
  else {
    self.i2c.transfer(new Buffer([registers[0]]), 1, function(err, data) {
      if (err) {
        if (callback) {
          callback(err, replies);
        }
      }
      replies.push(data[0]);
      self._chainRead(registers.slice(1), callback, replies);
    });
  }
};

// Makes multiple writes to the PCA9685's registers via I2C
servoController.prototype._chainWrite = function(registers, data, callback) {
  /**
  Args
    registers
      An array of register addresses
    data
      Ana array of data payloads
    callback
      Callback
  */
  var self = this;
  if (registers.length === 0) {
    if (callback) {
      callback();
    }
  }
  else {
    self.i2c.send(new Buffer([registers[0], data[0]]), function() {
      self._chainWrite(registers.slice(1), data.slice(1), callback);
    });
  }
};

// Reads from registers on the PCA9685 via I2C
servoController.prototype._readRegister = function (register, callback) {
  /**
  Args
    register
      Register to read
    callback
      Callback; gets reply byte as its arg
  */
  this.i2c.transfer(new Buffer([register]), 1, function (err, data) {
    if (callback) {
      callback(err, data[0]);
    }
  });
};

// Writes to registers on the PCA9685 via I2C
servoController.prototype._writeRegister = function (register, data, callback) {
  /**
  Args
    register
      Register to read
    data
      Bytes to send
    callback
      Callback
  */
  this.i2c.send(new Buffer([register, data]), callback);
};

// Sets the PWM max and min for the specified servo
servoController.prototype.configure = function (index, low, high, callback) {
  /**
  Many hobby servos, motor speed controllers, etc. expect a nominal 20 ms
  period and map duty cycles (% time the signal is high for a given period) of
  10% and 20% to minimum and maximum positions, respectively. The protocol is
  not particularly strict, though, so it is not uncommon for servos to respond
  to duty cycles outside the 10%-20% range. This command allows each servo's
  minimum and maximum PWM values to be controlled individually.

  Args
    index
      Servo to configure
    low
      PWM lower bound (value for move(index, 0))
    high
      PWM upper bound (value for move(index, 1))
    callback
      Callback
  */
  this.servoConfigurations[index] = [low, high];
  if (callback) {
    callback();
  }
};

// Sets the position of the specified servo
servoController.prototype.move = function (index, val, callback) {
  /**
  Args
    index
      Index of the servo. NOTE: servos are 1-indexed
    val
      Position to which the the servo is to move. 0-1 of its full scale.
    callback
      Callback
  */
  if (index < 1 || index > 16) {
    throw 'Servos are 1-indexed. Servos can be between 1-16.';
  }

  //  If unconfigured, use the controller's default values
  if (!this.servoConfigurations[index]) {
    this.configure(index, this.low, this.high, null);
  }

  var low = this.servoConfigurations[index][0];
  var high = this.servoConfigurations[index][1];

  this.setDutyCycle(index, (val * (high - low)) + low, callback);
};

// Reads the current approximate position target for the specified servo
servoController.prototype.read = function (servo, callback) {
  /**
  For each channel on the PCA9685, there are two 12 bit registers that
  correspond to the counter values at which the line is set high and low. This
  function reads these registers, calculates the theoretical duty cycle, and
  then maps it against the range of duty cycles to which the servo is
  calibrated in ```configure```. The ratio of the true duty cycle to the
  range of configured duty cycles is passed to the callback.

  Because this function cannot determine the true position of a physical servo
  and the math it does is inherently lossy, we do not recommend using this
  function in feedback loops.

  Args
    servo
      The servo index
    callback
      Callback; gets err, approximate position target as args
  */
  if (!this.servoConfigurations[servo]) {
    if (callback) {
      callback(new Error('servo not configured'), null);
    }
  }

  var self = this;
  var registers = [LED0_ON_L + (servo - 1) * 4,
    LED0_ON_H + (servo - 1) * 4,
    LED0_OFF_L + (servo - 1) * 4,
    LED0_OFF_H + (servo - 1) * 4];
  self._chainRead(registers, function(err, replies) {
    //  When in the count cycle the pin goes high
    var on = replies[0] + (replies[1] << 8);
    //  When it goes low
    var off = replies[2] + (replies[3] << 8);
    //  Effective duty cycle
    var duty = (off - on) / MAX;

    var low = self.servoConfigurations[servo][0];
    var high = self.servoConfigurations[servo][1];
    var specificMaxDuty = (high - low);
                                        //  empirically determined fudge factors
    callback(null, ((duty - low) / specificMaxDuty + 8 / 4096) * 1023/1024);
  });
};

// Sets the duty cycle for the specified servo
servoController.prototype.setDutyCycle = function (index, on, callback) {
  /**
  Args
    index
      Servo index to set
    on
      Duty cycle (0-1) for the specified servo
    callback
      Callback
  */

  if (index < 1 || index > 16) {
    throw 'Servos are 1-indexed. Servos can be between 1-16.';
  }

  var convertOn = 0;
  var convertOff = Math.floor(MAX * on);

  // Set up writes
  var registers = [LED0_ON_L + (index - 1) * 4,
    LED0_ON_H + (index - 1) * 4,
    LED0_OFF_L + (index - 1) * 4,
    LED0_OFF_H + (index - 1) * 4];
  var data = [convertOn,
    convertOn >> 8,
    convertOff,
    convertOff >> 8];
  this._chainWrite(registers, data, callback);
};

// Sets the PWM frequency in Hz for the PCA9685 chip
servoController.prototype.setModuleFrequency = function (freq, callback) {
  /**
  Args
    freq
      PWM frequency, in units of Hertz
    callback
      Callback
  */
  var prescaleVal = (25000000 / MAX) / freq - 1;
  var prescale = Math.floor(prescaleVal);

  var self = this;
  self._readRegister(MODE1, function (err, oldMode) {
    if (err) {
      callback && callback(err, null);
      return;
    }
    var newMode = oldMode | 0x10;
    var registers = [MODE1, PRE_SCALE, MODE1, MODE1];
    var data = [newMode, prescale, oldMode, 0xa1];
    self._chainWrite(registers, data, callback);
  });
};

function use (hardware, low, high, callback) {
  /**
  Connect to the Servo Module

  Args
    hardware
      Tessel port to use
    low
      Minimum duty cycle (0-1.0)
    high
      Maximum duty cycle (should be between low and 1.0 for best results)
    callback
      Callback
  */
  if (typeof low == 'function') {
    callback = low;
    low = null;
  }

  var servos = new servoController(hardware, low, high);
  servos.setModuleFrequency(50, function(err) {
    if (!err) {
      servos._connected = true;
      setImmediate(function() {
        servos.emit('ready');
        if (callback) {
          callback(null, servos);
        }
      });
    } else {
      setImmediate(function() {
        servos.emit('error', err);
        if (callback) {
          callback(err);
        }
      });
    }
  });
  return servos;
}

exports.use = use;
exports.servoController = servoController;<|MERGE_RESOLUTION|>--- conflicted
+++ resolved
@@ -45,11 +45,7 @@
   this.high = high || 0.12;
 
   //  Enable the outpts
-<<<<<<< HEAD
-  hardware.gpio(3).write(0);
-=======
   hardware.digital[3].write(0);
->>>>>>> f1634c13
 
   //  Configure I2C address
   this.address = I2C_ADDRESS;
@@ -57,13 +53,8 @@
   addr2 = addr2 || 0;
   addr3 = addr3 || 0;
 
-<<<<<<< HEAD
-  hardware.gpio(2).write(addr2);
-  hardware.gpio(1).write(addr3);
-=======
   hardware.digital[2].write(addr2);
   hardware.digital[1].write(addr3);
->>>>>>> f1634c13
 
   this.address |= addr2 << 2;
   this.address |= addr3 << 3;
